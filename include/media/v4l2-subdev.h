--- conflicted
+++ resolved
@@ -23,16 +23,6 @@
 
 #include <media/v4l2-common.h>
 #include <media/v4l2-mediabus.h>
-
-/* generic v4l2_device notify callback notification values */
-#define V4L2_SUBDEV_IR_RX_NOTIFY		_IOW('v', 0, u32)
-#define V4L2_SUBDEV_IR_RX_FIFO_SERVICE_REQ	0x00000001
-#define V4L2_SUBDEV_IR_RX_END_OF_RX_DETECTED	0x00000002
-#define V4L2_SUBDEV_IR_RX_HW_FIFO_OVERRUN	0x00000004
-#define V4L2_SUBDEV_IR_RX_SW_FIFO_OVERRUN	0x00000008
-
-#define V4L2_SUBDEV_IR_TX_NOTIFY		_IOW('v', 1, u32)
-#define V4L2_SUBDEV_IR_TX_FIFO_SERVICE_REQ	0x00000001
 
 /* generic v4l2_device notify callback notification values */
 #define V4L2_SUBDEV_IR_RX_NOTIFY		_IOW('v', 0, u32)
@@ -383,104 +373,13 @@
 				struct v4l2_subdev_ir_parameters *params);
 };
 
-/*
-   interrupt_service_routine: Called by the bridge chip's interrupt service
-	handler, when an IR interrupt status has be raised due to this subdev,
-	so that this subdev can handle the details.  It may schedule work to be
-	performed later.  It must not sleep.  *Called from an IRQ context*.
-
-   [rt]x_g_parameters: Get the current operating parameters and state of the
-	the IR receiver or transmitter.
-
-   [rt]x_s_parameters: Set the current operating parameters and state of the
-	the IR receiver or transmitter.  It is recommended to call
-	[rt]x_g_parameters first to fill out the current state, and only change
-	the fields that need to be changed.  Upon return, the actual device
-	operating parameters and state will be returned.  Note that hardware
-	limitations may prevent the actual settings from matching the requested
-	settings - e.g. an actual carrier setting of 35,904 Hz when 36,000 Hz
-	was requested.  An exception is when the shutdown parameter is true.
-	The last used operational parameters will be returned, but the actual
-	state of the hardware be different to minimize power consumption and
-	processing when shutdown is true.
-
-   rx_read: Reads received codes or pulse width data.
-	The semantics are similar to a non-blocking read() call.
-
-   tx_write: Writes codes or pulse width data for transmission.
-	The semantics are similar to a non-blocking write() call.
- */
-
-enum v4l2_subdev_ir_mode {
-	V4L2_SUBDEV_IR_MODE_PULSE_WIDTH, /* space & mark widths in nanosecs */
-};
-
-/* Data format of data read or written for V4L2_SUBDEV_IR_MODE_PULSE_WIDTH */
-#define V4L2_SUBDEV_IR_PULSE_MAX_WIDTH_NS	0x7fffffff
-#define V4L2_SUBDEV_IR_PULSE_LEVEL_MASK		0x80000000
-#define V4L2_SUBDEV_IR_PULSE_RX_SEQ_END		0xffffffff
-
-struct v4l2_subdev_ir_parameters {
-	/* Either Rx or Tx */
-	unsigned int bytes_per_data_element; /* of data in read or write call */
-	enum v4l2_subdev_ir_mode mode;
-
-	bool enable;
-	bool interrupt_enable;
-	bool shutdown; /* true: set hardware to low/no power, false: normal */
-
-	bool modulation;           /* true: uses carrier, false: baseband */
-	u32 max_pulse_width;       /* ns,      valid only for baseband signal */
-	unsigned int carrier_freq; /* Hz,      valid only for modulated signal*/
-	unsigned int duty_cycle;   /* percent, valid only for modulated signal*/
-	bool invert;		   /* logically invert sense of mark/space */
-
-	/* Rx only */
-	u32 noise_filter_min_width;       /* ns, min time of a valid pulse */
-	unsigned int carrier_range_lower; /* Hz, valid only for modulated sig */
-	unsigned int carrier_range_upper; /* Hz, valid only for modulated sig */
-	u32 resolution;                   /* ns */
-};
-
-struct v4l2_subdev_ir_ops {
-	/* Common to receiver and transmitter */
-	int (*interrupt_service_routine)(struct v4l2_subdev *sd,
-						u32 status, bool *handled);
-
-	/* Receiver */
-	int (*rx_read)(struct v4l2_subdev *sd, u8 *buf, size_t count,
-				ssize_t *num);
-
-	int (*rx_g_parameters)(struct v4l2_subdev *sd,
-				struct v4l2_subdev_ir_parameters *params);
-	int (*rx_s_parameters)(struct v4l2_subdev *sd,
-				struct v4l2_subdev_ir_parameters *params);
-
-	/* Transmitter */
-	int (*tx_write)(struct v4l2_subdev *sd, u8 *buf, size_t count,
-				ssize_t *num);
-
-	int (*tx_g_parameters)(struct v4l2_subdev *sd,
-				struct v4l2_subdev_ir_parameters *params);
-	int (*tx_s_parameters)(struct v4l2_subdev *sd,
-				struct v4l2_subdev_ir_parameters *params);
-};
-
 struct v4l2_subdev_ops {
-<<<<<<< HEAD
-	const struct v4l2_subdev_core_ops  *core;
-	const struct v4l2_subdev_tuner_ops *tuner;
-	const struct v4l2_subdev_audio_ops *audio;
-	const struct v4l2_subdev_video_ops *video;
-	const struct v4l2_subdev_ir_ops    *ir;
-=======
 	const struct v4l2_subdev_core_ops	*core;
 	const struct v4l2_subdev_tuner_ops	*tuner;
 	const struct v4l2_subdev_audio_ops	*audio;
 	const struct v4l2_subdev_video_ops	*video;
 	const struct v4l2_subdev_ir_ops		*ir;
 	const struct v4l2_subdev_sensor_ops	*sensor;
->>>>>>> 2fbe74b9
 };
 
 #define V4L2_SUBDEV_NAME_SIZE 32
