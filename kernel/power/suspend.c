/*
 * kernel/power/suspend.c - Suspend to RAM and standby functionality.
 *
 * Copyright (c) 2003 Patrick Mochel
 * Copyright (c) 2003 Open Source Development Lab
 * Copyright (c) 2009 Rafael J. Wysocki <rjw@sisk.pl>, Novell Inc.
 *
 * This file is released under the GPLv2.
 */

#include <linux/string.h>
#include <linux/delay.h>
#include <linux/errno.h>
#include <linux/init.h>
#include <linux/console.h>
#include <linux/cpu.h>
#include <linux/syscalls.h>
#include <linux/gfp.h>
#include <linux/io.h>
#include <linux/kernel.h>
#include <linux/list.h>
#include <linux/mm.h>
#include <linux/slab.h>
#include <linux/export.h>
#include <linux/suspend.h>
#include <linux/syscore_ops.h>
#include <linux/rtc.h>
#include <trace/events/power.h>

#include "power.h"

const char *const pm_states[PM_SUSPEND_MAX] = {
#ifdef CONFIG_EARLYSUSPEND
	[PM_SUSPEND_ON]		= "on",
#endif
	[PM_SUSPEND_STANDBY]	= "standby",
	[PM_SUSPEND_MEM]	= "mem",
};

static const struct platform_suspend_ops *suspend_ops;

/**
 * suspend_set_ops - Set the global suspend method table.
 * @ops: Suspend operations to use.
 */
void suspend_set_ops(const struct platform_suspend_ops *ops)
{
	lock_system_sleep();
	suspend_ops = ops;
	unlock_system_sleep();
}
EXPORT_SYMBOL_GPL(suspend_set_ops);

bool valid_state(suspend_state_t state)
{
	/*
	 * All states need lowlevel support and need to be valid to the lowlevel
	 * implementation, no valid callback implies that none are valid.
	 */
	return suspend_ops && suspend_ops->valid && suspend_ops->valid(state);
}

/**
 * suspend_valid_only_mem - Generic memory-only valid callback.
 *
 * Platform drivers that implement mem suspend only and only need to check for
 * that in their .valid() callback can use this instead of rolling their own
 * .valid() callback.
 */
int suspend_valid_only_mem(suspend_state_t state)
{
	return state == PM_SUSPEND_MEM;
}
EXPORT_SYMBOL_GPL(suspend_valid_only_mem);

static int suspend_test(int level)
{
#ifdef CONFIG_PM_DEBUG
	if (pm_test_level == level) {
		printk(KERN_INFO "suspend debug: Waiting for 5 seconds.\n");
		mdelay(5000);
		return 1;
	}
#endif /* !CONFIG_PM_DEBUG */
	return 0;
}

/**
 * suspend_prepare - Prepare for entering system sleep state.
 *
 * Common code run for every system sleep state that can be entered (except for
 * hibernation).  Run suspend notifiers, allocate the "suspend" console and
 * freeze processes.
 */
static int suspend_prepare(void)
{
	int error;

	if (!suspend_ops || !suspend_ops->enter)
		return -EPERM;

	pm_prepare_console();

	error = pm_notifier_call_chain(PM_SUSPEND_PREPARE);
	if (error)
		goto Finish;

	error = suspend_freeze_processes();
	if (!error)
		return 0;

	suspend_stats.failed_freeze++;
	dpm_save_failed_step(SUSPEND_FREEZE);
 Finish:
	pm_notifier_call_chain(PM_POST_SUSPEND);
	pm_restore_console();
	return error;
}

/* default implementation */
void __attribute__ ((weak)) arch_suspend_disable_irqs(void)
{
	local_irq_disable();
}

/* default implementation */
void __attribute__ ((weak)) arch_suspend_enable_irqs(void)
{
	local_irq_enable();
}

/**
 * suspend_enter - Make the system enter the given sleep state.
 * @state: System sleep state to enter.
 * @wakeup: Returns information that the sleep state should not be re-entered.
 *
 * This function should be called after devices have been suspended.
 */
static int suspend_enter(suspend_state_t state, bool *wakeup)
{
	int error;

	if (suspend_ops->prepare) {
		error = suspend_ops->prepare();
		if (error)
			goto Platform_finish;
	}

	error = dpm_suspend_end(PMSG_SUSPEND);
	if (error) {
		printk(KERN_ERR "PM: Some devices failed to power down\n");
		goto Platform_finish;
	}

	if (suspend_ops->prepare_late) {
		error = suspend_ops->prepare_late();
		if (error)
			goto Platform_wake;
	}

	if (suspend_test(TEST_PLATFORM))
		goto Platform_wake;

	error = disable_nonboot_cpus();
	if (error || suspend_test(TEST_CPUS))
		goto Enable_cpus;

	arch_suspend_disable_irqs();
	BUG_ON(!irqs_disabled());

	error = syscore_suspend();
	if (!error) {
		*wakeup = pm_wakeup_pending();
		if (!(suspend_test(TEST_CORE) || *wakeup)) {
			error = suspend_ops->enter(state);
			events_check_enabled = false;
		}
		syscore_resume();
	}

	arch_suspend_enable_irqs();
	BUG_ON(irqs_disabled());

 Enable_cpus:
	enable_nonboot_cpus();

 Platform_wake:
	if (suspend_ops->wake)
		suspend_ops->wake();

	dpm_resume_start(PMSG_RESUME);

 Platform_finish:
	if (suspend_ops->finish)
		suspend_ops->finish();

	return error;
}

/**
 * suspend_devices_and_enter - Suspend devices and enter system sleep state.
 * @state: System sleep state to enter.
 */
int suspend_devices_and_enter(suspend_state_t state)
{
	int error;
	bool wakeup = false;

	if (!suspend_ops)
		return -ENOSYS;

	trace_machine_suspend(state);
	if (suspend_ops->begin) {
		error = suspend_ops->begin(state);
		if (error)
			goto Close;
	}
	suspend_console();
	suspend_test_start();
	error = dpm_suspend_start(PMSG_SUSPEND);
	if (error) {
		printk(KERN_ERR "PM: Some devices failed to suspend\n");
		goto Recover_platform;
	}
	suspend_test_finish("suspend devices");
	if (suspend_test(TEST_DEVICES))
		goto Recover_platform;

	do {
		error = suspend_enter(state, &wakeup);
	} while (!error && !wakeup
		&& suspend_ops->suspend_again && suspend_ops->suspend_again());

 Resume_devices:
	suspend_test_start();
	dpm_resume_end(PMSG_RESUME);
	suspend_test_finish("resume devices");
	resume_console();
 Close:
	if (suspend_ops->end)
		suspend_ops->end();
	trace_machine_suspend(PWR_EVENT_EXIT);
	return error;

 Recover_platform:
	if (suspend_ops->recover)
		suspend_ops->recover();
	goto Resume_devices;
}

/**
 * suspend_finish - Clean up before finishing the suspend sequence.
 *
 * Call platform code to clean up, restart processes, and free the console that
 * we've allocated. This routine is not called for hibernation.
 */
static void suspend_finish(void)
{
	suspend_thaw_processes();
	pm_notifier_call_chain(PM_POST_SUSPEND);
	pm_restore_console();
}

/**
 * enter_state - Do common work needed to enter system sleep state.
 * @state: System sleep state to enter.
 *
 * Make sure that no one else is trying to put the system into a sleep state.
 * Fail if that's not the case.  Otherwise, prepare for system suspend, make the
 * system enter the given sleep state and clean up after wakeup.
 */
static int enter_state(suspend_state_t state)
{
	int error;

	if (!valid_state(state))
		return -ENODEV;

	if (!mutex_trylock(&pm_mutex))
		return -EBUSY;

	suspend_sys_sync_queue();

	pr_debug("PM: Preparing system for %s sleep\n", pm_states[state]);
	error = suspend_prepare();
	if (error)
		goto Unlock;

	if (suspend_test(TEST_FREEZER))
		goto Finish;

	pr_debug("PM: Entering %s sleep\n", pm_states[state]);
	pm_restrict_gfp_mask();
	error = suspend_devices_and_enter(state);
	pm_restore_gfp_mask();

 Finish:
	pr_debug("PM: Finishing wakeup.\n");
	suspend_finish();
 Unlock:
	mutex_unlock(&pm_mutex);
	return error;
}

static void pm_suspend_marker(char *annotation)
{
	struct timespec ts;
	struct rtc_time tm;

	getnstimeofday(&ts);
	rtc_time_to_tm(ts.tv_sec, &tm);
	pr_info("PM: suspend %s %d-%02d-%02d %02d:%02d:%02d.%09lu UTC\n",
		annotation, tm.tm_year + 1900, tm.tm_mon + 1, tm.tm_mday,
		tm.tm_hour, tm.tm_min, tm.tm_sec, ts.tv_nsec);
}

/**
 * pm_suspend - Externally visible function for suspending the system.
 * @state: System sleep state to enter.
 *
 * Check if the value of @state represents one of the supported states,
 * execute enter_state() and update system suspend statistics.
 */
int pm_suspend(suspend_state_t state)
{
<<<<<<< HEAD
	int error;

	if (state <= PM_SUSPEND_ON || state >= PM_SUSPEND_MAX)
		return -EINVAL;

	pm_suspend_marker("entry");
	error = enter_state(state);
	if (error) {
		suspend_stats.fail++;
		dpm_save_failed_errno(error);
	} else {
		suspend_stats.success++;
	}
	pm_suspend_marker("exit");
	return error;
=======
	if (state > PM_SUSPEND_ON && state < PM_SUSPEND_MAX)
		return enter_state(state);
	return -EINVAL;
>>>>>>> 3f6240f3
}
EXPORT_SYMBOL(pm_suspend);<|MERGE_RESOLUTION|>--- conflicted
+++ resolved
@@ -280,7 +280,6 @@
 		return -EBUSY;
 
 	suspend_sys_sync_queue();
-
 	pr_debug("PM: Preparing system for %s sleep\n", pm_states[state]);
 	error = suspend_prepare();
 	if (error)
@@ -323,7 +322,6 @@
  */
 int pm_suspend(suspend_state_t state)
 {
-<<<<<<< HEAD
 	int error;
 
 	if (state <= PM_SUSPEND_ON || state >= PM_SUSPEND_MAX)
@@ -339,10 +337,5 @@
 	}
 	pm_suspend_marker("exit");
 	return error;
-=======
-	if (state > PM_SUSPEND_ON && state < PM_SUSPEND_MAX)
-		return enter_state(state);
-	return -EINVAL;
->>>>>>> 3f6240f3
 }
 EXPORT_SYMBOL(pm_suspend);