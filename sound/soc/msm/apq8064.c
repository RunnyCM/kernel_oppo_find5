--- conflicted
+++ resolved
@@ -2059,12 +2059,9 @@
 		msm_headset_gpios_configured = 0;
 	} else
 		msm_headset_gpios_configured = 1;
-<<<<<<< HEAD
 #endif
-=======
 
 	mutex_init(&cdc_mclk_mutex);
->>>>>>> c432fdf2
 	return ret;
 
 }
