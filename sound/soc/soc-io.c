/*
 * soc-io.c  --  ASoC register I/O helpers
 *
 * Copyright 2009-2011 Wolfson Microelectronics PLC.
 *
 * Author: Mark Brown <broonie@opensource.wolfsonmicro.com>
 *
 *  This program is free software; you can redistribute  it and/or modify it
 *  under  the terms of  the GNU General  Public License as published by the
 *  Free Software Foundation;  either version 2 of the  License, or (at your
 *  option) any later version.
 */

#include <linux/i2c.h>
#include <linux/spi/spi.h>
#include <linux/regmap.h>
#include <sound/soc.h>

#include <trace/events/asoc.h>

#ifdef CONFIG_REGMAP
static int hw_write(struct snd_soc_codec *codec, unsigned int reg,
		    unsigned int value)
{
	int ret;

	if (!snd_soc_codec_volatile_register(codec, reg) &&
	    reg < codec->driver->reg_cache_size &&
	    !codec->cache_bypass) {
		ret = snd_soc_cache_write(codec, reg, value);
		if (ret < 0)
			return -1;
	}

	if (codec->cache_only) {
		codec->cache_sync = 1;
		return 0;
	}

	return regmap_write(codec->control_data, reg, value);
}

static unsigned int hw_read(struct snd_soc_codec *codec, unsigned int reg)
{
	int ret;
	unsigned int val;

	if (reg >= codec->driver->reg_cache_size ||
	    snd_soc_codec_volatile_register(codec, reg) ||
	    codec->cache_bypass) {
		if (codec->cache_only)
			return -1;

		ret = regmap_read(codec->control_data, reg, &val);
		if (ret == 0)
			return val;
		else
<<<<<<< HEAD
			return ret;
=======
			return -1;
>>>>>>> 5927f947
	}

	ret = snd_soc_cache_read(codec, reg, &val);
	if (ret < 0)
		return -1;
	return val;
}

/* Primitive bulk write support for soc-cache.  The data pointed to by
 * `data' needs to already be in the form the hardware expects.  Any
 * data written through this function will not go through the cache as
 * it only handles writing to volatile or out of bounds registers.
 *
 * This is currently only supported for devices using the regmap API
 * wrappers.
 */
static int snd_soc_hw_bulk_write_raw(struct snd_soc_codec *codec,
				     unsigned int reg,
				     const void *data, size_t len)
{
	/* To ensure that we don't get out of sync with the cache, check
	 * whether the base register is volatile or if we've directly asked
	 * to bypass the cache.  Out of bounds registers are considered
	 * volatile.
	 */
	if (!codec->cache_bypass
	    && !snd_soc_codec_volatile_register(codec, reg)
	    && reg < codec->driver->reg_cache_size)
		return -EINVAL;

	return regmap_raw_write(codec->control_data, reg, data, len);
}

/**
 * snd_soc_codec_set_cache_io: Set up standard I/O functions.
 *
 * @codec: CODEC to configure.
 * @addr_bits: Number of bits of register address data.
 * @data_bits: Number of bits of data per register.
 * @control: Control bus used.
 *
 * Register formats are frequently shared between many I2C and SPI
 * devices.  In order to promote code reuse the ASoC core provides
 * some standard implementations of CODEC read and write operations
 * which can be set up using this function.
 *
 * The caller is responsible for allocating and initialising the
 * actual cache.
 *
 * Note that at present this code cannot be used by CODECs with
 * volatile registers.
 */
int snd_soc_codec_set_cache_io(struct snd_soc_codec *codec,
			       int addr_bits, int data_bits,
			       enum snd_soc_control_type control)
{
	struct regmap_config config;

	memset(&config, 0, sizeof(config));
	codec->write = hw_write;
	codec->read = hw_read;
	codec->bulk_write_raw = snd_soc_hw_bulk_write_raw;

	config.reg_bits = addr_bits;
	config.val_bits = data_bits;

	switch (control) {
#if defined(CONFIG_REGMAP_I2C) || defined(CONFIG_REGMAP_I2C_MODULE)
	case SND_SOC_I2C:
		codec->control_data = regmap_init_i2c(to_i2c_client(codec->dev),
						      &config);
		break;
#endif

#if defined(CONFIG_REGMAP_SPI) || defined(CONFIG_REGMAP_SPI_MODULE)
	case SND_SOC_SPI:
		codec->control_data = regmap_init_spi(to_spi_device(codec->dev),
						      &config);
		break;
#endif

	case SND_SOC_REGMAP:
		/* Device has made its own regmap arrangements */
		break;

	default:
		return -EINVAL;
	}

	if (IS_ERR(codec->control_data))
		return PTR_ERR(codec->control_data);

	return 0;
}
EXPORT_SYMBOL_GPL(snd_soc_codec_set_cache_io);
#else
int snd_soc_codec_set_cache_io(struct snd_soc_codec *codec,
			       int addr_bits, int data_bits,
			       enum snd_soc_control_type control)
{
	return -ENOTSUPP;
}
EXPORT_SYMBOL_GPL(snd_soc_codec_set_cache_io);
#endif<|MERGE_RESOLUTION|>--- conflicted
+++ resolved
@@ -55,11 +55,7 @@
 		if (ret == 0)
 			return val;
 		else
-<<<<<<< HEAD
-			return ret;
-=======
 			return -1;
->>>>>>> 5927f947
 	}
 
 	ret = snd_soc_cache_read(codec, reg, &val);
