--- conflicted
+++ resolved
@@ -750,12 +750,7 @@
 
 static const struct file_operations debug_ops = {
 	.read = debug_read,
-<<<<<<< HEAD
 	.open = simple_open,
-	.llseek = default_llseek,
-=======
-	.open = debug_open,
->>>>>>> 3f6240f3
 };
 
 static void debug_create(const char *name, umode_t mode,
