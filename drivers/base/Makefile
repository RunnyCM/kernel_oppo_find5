--- conflicted
+++ resolved
@@ -4,16 +4,13 @@
 			   driver.o class.o platform.o \
 			   cpu.o firmware.o init.o map.o devres.o \
 			   attribute_container.o transport_class.o \
-			   topology.o
+			   topology.o sys.o
 obj-$(CONFIG_DEVTMPFS)	+= devtmpfs.o
 obj-y			+= power/
 obj-$(CONFIG_HAS_DMA)	+= dma-mapping.o
 obj-$(CONFIG_HAVE_GENERIC_DMA_COHERENT) += dma-coherent.o
-<<<<<<< HEAD
 obj-$(CONFIG_DMA_SHARED_BUFFER) += dma-buf.o
-=======
 obj-$(CONFIG_GENLOCK) += genlock.o
->>>>>>> 3f6240f3
 obj-$(CONFIG_ISA)	+= isa.o
 obj-$(CONFIG_FW_LOADER)	+= firmware_class.o
 obj-$(CONFIG_NUMA)	+= node.o
